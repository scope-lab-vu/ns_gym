--- conflicted
+++ resolved
@@ -4,11 +4,7 @@
 
 [project]
 name = "ns_gym"
-<<<<<<< HEAD
-version = "0.0.2"
-=======
 dynamic = ["version"]
->>>>>>> e337e627
 description = "A simulation toolkit for non-stationary Markov decision processes"
 readme = "README.md"
 requires-python = ">=3.10"
